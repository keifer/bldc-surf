/*
	Copyright 2016 - 2019 Benjamin Vedder	benjamin@vedder.se

	This file is part of the VESC firmware.

	The VESC firmware is free software: you can redistribute it and/or modify
    it under the terms of the GNU General Public License as published by
    the Free Software Foundation, either version 3 of the License, or
    (at your option) any later version.

    The VESC firmware is distributed in the hope that it will be useful,
    but WITHOUT ANY WARRANTY; without even the implied warranty of
    MERCHANTABILITY or FITNESS FOR A PARTICULAR PURPOSE.  See the
    GNU General Public License for more details.

    You should have received a copy of the GNU General Public License
    along with this program.  If not, see <http://www.gnu.org/licenses/>.
 */

#include "ch.h"
#include "hal.h"
#include "stm32f4xx_conf.h"

#include <stdio.h>
#include <math.h>
#include <string.h>
#include <stdlib.h>

#include "mc_interface.h"
#include "mcpwm.h"
#include "mcpwm_foc.h"
#include "ledpwm.h"
#include "comm_usb.h"
#include "ledpwm.h"
#include "terminal.h"
#include "hw.h"
#include "app.h"
#include "packet.h"
#include "commands.h"
#include "timeout.h"
#include "comm_can.h"
#include "ws2811.h"
#include "led_external.h"
#include "encoder.h"
#include "servo_simple.h"
#include "utils.h"
#include "nrf_driver.h"
#include "rfhelp.h"
#include "spi_sw.h"
#include "timer.h"
#include "imu.h"
#include "flash_helper.h"
#if HAS_BLACKMAGIC
#include "bm_if.h"
#endif
#include "shutdown.h"
#include "mempools.h"
#include "buzzer.h"

/*
 * HW resources used:
 *
 * TIM1: mcpwm
 * TIM2: mcpwm_foc
 * TIM5: timer
 * TIM8: mcpwm
 * TIM3: servo_dec/Encoder (HW_R2)/servo_simple
 * TIM4: WS2811/WS2812 LEDs/Encoder (other HW)
 *
 * DMA/stream	Device		Function
 * 1, 2			I2C1		Nunchuk, temp on rev 4.5
 * 1, 7			I2C1		Nunchuk, temp on rev 4.5
 * 2, 4			ADC			mcpwm
 * 1, 0			TIM4		WS2811/WS2812 LEDs CH1 (Ch 1)
 * 1, 3			TIM4		WS2811/WS2812 LEDs CH2 (Ch 2)
 *
 */

// Private variables
static THD_WORKING_AREA(periodic_thread_wa, 1024);
static THD_WORKING_AREA(timer_thread_wa, 128);
static THD_WORKING_AREA(flash_integrity_check_thread_wa, 256);

static THD_FUNCTION(flash_integrity_check_thread, arg) {
	(void)arg;

	chRegSetThreadName("Flash check");
	RCC_AHB1PeriphClockCmd(RCC_AHB1Periph_CRC, ENABLE);

	for(;;) {
		if (flash_helper_verify_flash_memory_chunk() == FAULT_CODE_FLASH_CORRUPTION) {
			NVIC_SystemReset();
		}

		chThdSleepMilliseconds(6);
	}
}

static THD_FUNCTION(periodic_thread, arg) {
	(void)arg;

	chRegSetThreadName("Main periodic");

	for(;;) {
		mc_state state1 = mc_interface_get_state();
		mc_interface_select_motor_thread(2);
		mc_state state2 = mc_interface_get_state();
		mc_interface_select_motor_thread(1);
		if ((state1 == MC_STATE_RUNNING) || (state2 == MC_STATE_RUNNING)) {
			ledpwm_set_intensity(LED_GREEN, 1.0);
		} else {
			ledpwm_set_intensity(LED_GREEN, 0.2);
		}

		mc_fault_code fault = mc_interface_get_fault();
		mc_interface_select_motor_thread(2);
		mc_fault_code fault2 = mc_interface_get_fault();
		mc_interface_select_motor_thread(1);
		if (fault != FAULT_CODE_NONE || fault2 != FAULT_CODE_NONE) {
			for (int i = 0;i < (int)fault;i++) {
				ledpwm_set_intensity(LED_RED, 1.0);
				chThdSleepMilliseconds(250);
				ledpwm_set_intensity(LED_RED, 0.0);
				chThdSleepMilliseconds(250);
			}

			chThdSleepMilliseconds(500);

			for (int i = 0;i < (int)fault2;i++) {
				ledpwm_set_intensity(LED_RED, 1.0);
				chThdSleepMilliseconds(250);
				ledpwm_set_intensity(LED_RED, 0.0);
				chThdSleepMilliseconds(250);
			}

			chThdSleepMilliseconds(500);
		} else {
			ledpwm_set_intensity(LED_RED, 0.0);
		}

		if (mc_interface_get_state() == MC_STATE_DETECTING) {
			commands_send_rotor_pos(mcpwm_get_detect_pos());
		}

		disp_pos_mode display_mode = commands_get_disp_pos_mode();

		switch (display_mode) {
		case DISP_POS_MODE_ENCODER:
			commands_send_rotor_pos(encoder_read_deg());
			break;

		case DISP_POS_MODE_PID_POS:
			commands_send_rotor_pos(mc_interface_get_pid_pos_now());
			break;

		case DISP_POS_MODE_PID_POS_ERROR:
			commands_send_rotor_pos(utils_angle_difference(mc_interface_get_pid_pos_set(), mc_interface_get_pid_pos_now()));
			break;

		default:
			break;
		}

		if (mc_interface_get_configuration()->motor_type == MOTOR_TYPE_FOC) {
			switch (display_mode) {
			case DISP_POS_MODE_OBSERVER:
				commands_send_rotor_pos(mcpwm_foc_get_phase_observer());
				break;

			case DISP_POS_MODE_ENCODER_OBSERVER_ERROR:
				commands_send_rotor_pos(utils_angle_difference(mcpwm_foc_get_phase_observer(), mcpwm_foc_get_phase_encoder()));
				break;

			default:
				break;
			}
		}

		chThdSleepMilliseconds(10);
	}
}

static THD_FUNCTION(timer_thread, arg) {
	(void)arg;

	chRegSetThreadName("msec_timer");

	for(;;) {
		packet_timerfunc();
		timeout_feed_WDT(THREAD_TIMER);
		chThdSleepMilliseconds(1);
	}
}

// When assertions enabled halve PWM frequency. The control loop ISR runs 40% slower
void assert_failed(uint8_t* file, uint32_t line) {
	commands_printf("Wrong parameters value: file %s on line %d\r\n", file, line);
	mc_interface_release_motor();
	while(1) {
		chThdSleepMilliseconds(1);
	}
}

int main(void) {
	halInit();
	chSysInit();

	// Initialize the enable pins here and disable them
	// to avoid excessive current draw at boot because of
	// floating pins.
#ifdef HW_HAS_DRV8313
	INIT_BR();
#endif

	HW_EARLY_INIT();

#ifdef BOOT_OK_GPIO
	palSetPadMode(BOOT_OK_GPIO, BOOT_OK_PIN, PAL_MODE_OUTPUT_PUSHPULL);
	palClearPad(BOOT_OK_GPIO, BOOT_OK_PIN);
#endif

	chThdSleepMilliseconds(100);

	hw_init_gpio();
	LED_RED_OFF();
	LED_GREEN_OFF();

	timer_init();
	conf_general_init();

	if( flash_helper_verify_flash_memory() == FAULT_CODE_FLASH_CORRUPTION )	{
		// Loop here, it is not safe to run any code
		while (1) {
			chThdSleepMilliseconds(100);
			LED_RED_ON();
			chThdSleepMilliseconds(75);
			LED_RED_OFF();
		}
	}

	ledpwm_init();
	mc_interface_init();

	commands_init();

#if COMM_USE_USB
	comm_usb_init();
#endif

#if CAN_ENABLE
	comm_can_init();
#endif

	app_configuration *appconf = mempools_alloc_appconf();
	conf_general_read_app_configuration(appconf);
	app_set_configuration(appconf);
	app_uartcomm_start_permanent();

#ifdef HW_HAS_PERMANENT_NRF
	conf_general_permanent_nrf_found = nrf_driver_init();
	if (conf_general_permanent_nrf_found) {
		rfhelp_restart();
	} else {
		nrf_driver_stop();
		// Set the nrf SPI pins to the general SPI interface so that
		// an external NRF can be used with the NRF app.
		spi_sw_change_pins(
				HW_SPI_PORT_NSS, HW_SPI_PIN_NSS,
				HW_SPI_PORT_SCK, HW_SPI_PIN_SCK,
				HW_SPI_PORT_MOSI, HW_SPI_PIN_MOSI,
				HW_SPI_PORT_MISO, HW_SPI_PIN_MISO);
		HW_PERMANENT_NRF_FAILED_HOOK();
	}
#endif

#if WS2811_ENABLE
	ws2811_init();
#if !WS2811_TEST
	led_external_init();
#endif
#endif

#if SERVO_OUT_ENABLE
	servo_simple_init();
#endif

	// Threads
	chThdCreateStatic(periodic_thread_wa, sizeof(periodic_thread_wa), NORMALPRIO, periodic_thread, NULL);
	chThdCreateStatic(timer_thread_wa, sizeof(timer_thread_wa), NORMALPRIO, timer_thread, NULL);
	chThdCreateStatic(flash_integrity_check_thread_wa, sizeof(flash_integrity_check_thread_wa), LOWPRIO, flash_integrity_check_thread, NULL);

#if WS2811_TEST
	unsigned int color_ind = 0;
	const int num = 4;
	const uint32_t colors[] = {COLOR_RED, COLOR_GOLD, COLOR_GRAY, COLOR_MAGENTA, COLOR_BLUE};
	const int brightness_set = 100;

	for (;;) {
		chThdSleepMilliseconds(1000);

		for (int i = 0;i < brightness_set;i++) {
			ws2811_set_brightness(i);
			chThdSleepMilliseconds(10);
		}

		chThdSleepMilliseconds(1000);

		for(int i = -num;i <= WS2811_LED_NUM;i++) {
			ws2811_set_led_color(i - 1, COLOR_BLACK);
			ws2811_set_led_color(i + num, colors[color_ind]);

			ws2811_set_led_color(0, COLOR_RED);
			ws2811_set_led_color(WS2811_LED_NUM - 1, COLOR_GREEN);

			chThdSleepMilliseconds(50);
		}

		for (int i = 0;i < brightness_set;i++) {
			ws2811_set_brightness(brightness_set - i);
			chThdSleepMilliseconds(10);
		}

		color_ind++;
		if (color_ind >= sizeof(colors) / sizeof(uint32_t)) {
			color_ind = 0;
		}

		static int asd = 0;
		asd++;
		if (asd >= 3) {
			asd = 0;

			for (unsigned int i = 0;i < sizeof(colors) / sizeof(uint32_t);i++) {
				ws2811_set_all(colors[i]);

				for (int i = 0;i < brightness_set;i++) {
					ws2811_set_brightness(i);
					chThdSleepMilliseconds(2);
				}

				chThdSleepMilliseconds(100);

				for (int i = 0;i < brightness_set;i++) {
					ws2811_set_brightness(brightness_set - i);
					chThdSleepMilliseconds(2);
				}
			}
		}
	}
#endif

	timeout_init();
	timeout_configure(appconf->timeout_msec, appconf->timeout_brake_current);

	mempools_free_appconf(appconf);

#if HAS_BLACKMAGIC
	bm_init();
#endif

#ifdef HW_SHUTDOWN_HOLD_ON
	shutdown_init();
#endif

#ifdef BOOT_OK_GPIO
	chThdSleepMilliseconds(500);
	palSetPad(BOOT_OK_GPIO, BOOT_OK_PIN);
#endif

<<<<<<< HEAD
#ifdef EXT_BUZZER_ON
	// Let the rider know that the board is ready
	EXT_BUZZER_ON();
	chThdSleepMilliseconds(100);
	EXT_BUZZER_OFF();
#endif
=======
	// Let the rider know that the board is ready
	beep_on(1);
	chThdSleepMilliseconds(100);
	beep_off(1);
>>>>>>> 70bb020b

	for(;;) {
		chThdSleepMilliseconds(10);
	}
}<|MERGE_RESOLUTION|>--- conflicted
+++ resolved
@@ -367,19 +367,10 @@
 	palSetPad(BOOT_OK_GPIO, BOOT_OK_PIN);
 #endif
 
-<<<<<<< HEAD
-#ifdef EXT_BUZZER_ON
-	// Let the rider know that the board is ready
-	EXT_BUZZER_ON();
-	chThdSleepMilliseconds(100);
-	EXT_BUZZER_OFF();
-#endif
-=======
 	// Let the rider know that the board is ready
 	beep_on(1);
 	chThdSleepMilliseconds(100);
 	beep_off(1);
->>>>>>> 70bb020b
 
 	for(;;) {
 		chThdSleepMilliseconds(10);
