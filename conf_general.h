/*
	Copyright 2017 - 2020 Benjamin Vedder	benjamin@vedder.se

	This file is part of the VESC firmware.

	The VESC firmware is free software: you can redistribute it and/or modify
    it under the terms of the GNU General Public License as published by
    the Free Software Foundation, either version 3 of the License, or
    (at your option) any later version.

    The VESC firmware is distributed in the hope that it will be useful,
    but WITHOUT ANY WARRANTY; without even the implied warranty of
    MERCHANTABILITY or FITNESS FOR A PARTICULAR PURPOSE.  See the
    GNU General Public License for more details.

    You should have received a copy of the GNU General Public License
    along with this program.  If not, see <http://www.gnu.org/licenses/>.
    */

#ifndef CONF_GENERAL_H_
#define CONF_GENERAL_H_

// Firmware version
#define FW_VERSION_MAJOR			5
#define FW_VERSION_MINOR			02
// Set to 0 for building a release and iterate during beta test builds
<<<<<<< HEAD
#define FW_TEST_VERSION_NUMBER		13
=======
#define FW_TEST_VERSION_NUMBER		14
>>>>>>> 55096f93

#include "datatypes.h"

// Settings and parameters to override
//#define VIN_R1						33000.0
//#define VIN_R1						39200.0
//#define VIN_R2						2200.0
//#define CURRENT_AMP_GAIN			10.0
//#define CURRENT_SHUNT_RES			0.005
//#define WS2811_ENABLE				1
//#define WS2811_TEST					1
//#define CURR1_DOUBLE_SAMPLE			0
//#define CURR2_DOUBLE_SAMPLE			0
//#define AS5047_USE_HW_SPI_PINS		1

// Disable hardware limits on configuration parameters
//#define DISABLE_HW_LIMITS

/*
 * Select only one hardware version, if it is not passed
 * as an argument.
 */
#if !defined(HW_SOURCE) && !defined(HW_HEADER)
//#define HW_SOURCE "hw_40.c"
//#define HW_HEADER "hw_40.h"

//#define HW_SOURCE "hw_45.c"
//#define HW_HEADER "hw_45.h"

//#define HW_SOURCE "hw_46.c" // Also for 4.7
//#define HW_HEADER "hw_46.h" // Also for 4.7

//#define HW_SOURCE "hw_48.c"
//#define HW_HEADER "hw_48.h"

//#define HW_SOURCE "hw_49.c"
//#define HW_HEADER "hw_49.h"

//#define HW_SOURCE "hw_410.c" // Also for 4.11 and 4.12
//#define HW_HEADER "hw_410.h" // Also for 4.11 and 4.12

// Benjamins first HW60 PCB with PB5 and PB6 swapped
//#define HW60_VEDDER_FIRST_PCB

// Mark3 version of HW60 with power switch and separate NRF UART.
//#define HW60_IS_MK3
#define HW60_IS_MK4
//#define HW60_IS_MK5

//#define HW_SOURCE "hw_60.c"
//#define HW_HEADER "hw_60.h"

//#define HW_SOURCE "hw_r2.c"
//#define HW_HEADER "hw_r2.h"

//#define HW_SOURCE "hw_victor_r1a.c"
//#define HW_HEADER "hw_victor_r1a.h"

//#define HW_SOURCE "hw_das_rs.c"
//#define HW_HEADER "hw_das_rs.h"

//#define HW_SOURCE "hw_axiom.c"
//#define HW_HEADER "hw_axiom.h"

//#define HW_SOURCE "hw_luna_bbshd.c"
//#define HW_HEADER "hw_luna_bbshd.h"

//#define HW_SOURCE "hw_rh.c"
//#define HW_HEADER "hw_rh.h"

//#define HW_SOURCE "hw_tp.c"
//#define HW_HEADER "hw_tp.h"

// Benjamins first HW75_300 PCB with different LED pins and motor temp error
//#define HW75_300_VEDDER_FIRST_PCB

// Second revision with separate UART for NRF51
#define HW75_300_REV_2
#define HW75_300_REV_3

//#define HW_SOURCE "hw_75_300.c"
//#define HW_HEADER "hw_75_300.h"

//#define HW_SOURCE "hw_mini4.c"
//#define HW_HEADER "hw_mini4.h"

//#define HW_SOURCE "hw_das_mini.c"
//#define HW_HEADER "hw_das_mini.h"

//#define HW_SOURCE "hw_uavc_qcube.c"
//#define HW_HEADER "hw_uavc_qcube.h"

//#define HW_SOURCE "hw_uavc_omega.c"
//#define HW_HEADER "hw_uavc_omega.h"

//#define HW_SOURCE "hw_binar_v1.c"
//#define HW_HEADER "hw_binar_v1.h"

#define HW_SOURCE "hw_hd60.c"
#define HW_HEADER "hw_hd60.h"

//#define HW_SOURCE "hw_hd75.c"
//#define HW_HEADER "hw_hd75.h"

//#define HW_SOURCE "hw_a200s_v2.c"
//#define HW_HEADER "hw_a200s_v2.h"

//#define HW_SOURCE "hw_rd2.c"
//#define HW_HEADER "hw_rd2.h"

//#define HW_SOURCE "hw_100_250.c"
//#define HW_HEADER "hw_100_250.h"

//#define HW_SOURCE "hw_unity.c"
//#define HW_HEADER "hw_unity.h"

//#define HW_SOURCE "hw_uxv_sr.c"
//#define HW_HEADER "hw_uxv_sr.h"

//#define HW_DUAL_CONFIG_PARALLEL
//#define HW_SOURCE "hw_stormcore_100d.c"
//#define HW_HEADER "hw_stormcore_100d.h"

//#define HW_SOURCE "hw_stormcore_60d.c"
//#define HW_HEADER "hw_stormcore_60d.h"

//#define HW_SOURCE "hw_stormcore_100s.c"
//#define HW_HEADER "hw_stormcore_100s.h"

//#define HW_SOURCE "hw_140_300.c"
//#define HW_HEADER "hw_140_300.h"

//#define HW_SOURCE "hw_es19.c"
//#define HW_HEADER "hw_es19.h"

//#define HW_SOURCE "hw_Cheap_FOCer_2_09.c"
//#define HW_HEADER "hw_Cheap_FOCer_2_09.h"

#endif

#ifndef HW_SOURCE
#error "No hardware source file set"
#endif

#ifndef HW_HEADER
#error "No hardware header file set"
#endif

#ifdef USER_MC_CONF
#include USER_MC_CONF
#endif

#ifdef USER_APP_CONF
#include USER_APP_CONF
#endif

/*
 * Select default user motor configuration
 */
//#include			"mcconf_sten.h"
//#include			"mcconf_sp_540kv.h"
//#include			"mcconf_castle_2028.h"
//#include			"mcconf_ellwee.h"
//#include			"conf_test.h"

/*
 * Select default user app configuration
 */
//#include			"appconf_example_ppm.h"
//#include			"appconf_custom.h"
//#include			"appconf_ellwee.h"

/*
 * Set APP_CUSTOM_TO_USE to the name of the main C file of the custom application.
 */
//#define APP_CUSTOM_TO_USE			"app_custom_template.c"
//#define APP_CUSTOM_TO_USE			"app_motor_heater.c"
//#include "app_erockit_conf_v2.h"
//#include "app_seadrive_az_conf.h"

// CAN-plotter
//#define APP_CUSTOM_TO_USE			"app_plot_can.c"
//#define APPCONF_APP_TO_USE			APP_CUSTOM
//#define APPCONF_CAN_BAUD_RATE		CAN_BAUD_75K

#include "hw.h"
#include "mcconf_default.h"
#include "appconf_default.h"

/*
 * Enable blackmagic probe output on SWD port
 */
#ifndef HAS_BLACKMAGIC
#define HAS_BLACKMAGIC				1
#endif

/*
 * Enable CAN-bus
 */
#ifndef CAN_ENABLE
#define CAN_ENABLE					1
#endif

#ifdef HW_HAS_NO_CAN
#undef CAN_ENABLE
#define CAN_ENABLE 					0
#endif

/*
 * Settings for the external LEDs (hardcoded for now)
 */
#define LED_EXT_BATT_LOW			28.0
#define LED_EXT_BATT_HIGH			33.0

/*
 * Optional external buzzer connected to GPIO pin
 */
#ifndef EXT_BUZZER_ON
#define EXT_BUZZER_ON() {}
#define EXT_BUZZER_OFF() {}
#endif

/*
 * Optional external LEDs driven by GPIO pins
 */
#ifndef LIGHT_FWD_ON
#define LIGHT_FWD_ON() {}
#define LIGHT_FWD_OFF() {}
#define LIGHT_BACK_ON() {}
#define LIGHT_BACK_OFF() {}
#endif

/*
 * Output WS2811 signal on the HALL1 pin. Notice that hall sensors can't be used
 * at the same time.
 */
#ifndef WS2811_ENABLE
#define WS2811_ENABLE				0
#endif
#define WS2811_CLK_HZ				800000
#define WS2811_LED_NUM				28
#define WS2811_USE_CH2				1		// 0: CH1 (PB6) 1: CH2 (PB7)
#ifndef WS2811_TEST
#define WS2811_TEST					0		// Show a test pattern
#endif

/*
 * Servo output driver
 */
#ifndef SERVO_OUT_ENABLE
#define SERVO_OUT_ENABLE			0		// Enable servo output
#endif
#define SERVO_OUT_PULSE_MIN_US		1000	// Minimum pulse length in microseconds
#define SERVO_OUT_PULSE_MAX_US		2000	// Maximum pulse length in microseconds
#define SERVO_OUT_RATE_HZ			50		// Update rate in Hz

// Correction factor for computations that depend on the old resistor division factor
#define VDIV_CORR					((VIN_R2 / (VIN_R2 + VIN_R1)) / (2.2 / (2.2 + 33.0)))

// Current ADC to amperes factor
#define FAC_CURRENT					((V_REG / 4095.0) / (CURRENT_SHUNT_RES * CURRENT_AMP_GAIN))

#define VOLTAGE_TO_ADC_FACTOR	( VIN_R2 / (VIN_R2 + VIN_R1) ) * ( 4096.0 / V_REG )

// Actual voltage on 3.3V net based on internal reference
//#define V_REG						(1.21 / ((float)ADC_Value[ADC_IND_VREFINT] / 4095.0))
//#define V_REG						3.3

// Use the pins for the hardware SPI port instead of the hall/encoder pins for the AS5047
#ifndef AS5047_USE_HW_SPI_PINS
#define AS5047_USE_HW_SPI_PINS		0
#endif
#ifndef AD2S1205_USE_HW_SPI_PINS
#define AD2S1205_USE_HW_SPI_PINS	0
#endif
#ifndef MT6816_USE_HW_SPI_PINS
#define MT6816_USE_HW_SPI_PINS		0
#endif

/*
 * MCU
 */
#define SYSTEM_CORE_CLOCK			168000000
#define STM32_UUID					((uint32_t*)0x1FFF7A10)
#define STM32_UUID_8				((uint8_t*)0x1FFF7A10)

/*
 *	Run the BLDC speed controller in current mode instead of duty cycle mode. This will
 *	make it behave like the FOC speed controller. The duty cycle mode has the advantage
 *	that it does not require the extra current controller since bldc inherently runs
 *	with duty cycle control. The current controller also outputs a duty cycle in the
 *	end, and then the speed controller might as well do the same without the current
 *	controller dynamics in between. FOC on the other hand is inherently based on current
 *	control.
 */
#define BLDC_SPEED_CONTROL_CURRENT	1

/*
 *	Run the FOC loop once every N ADC ISR requests. This way the pwm frequency is
 *	detached from the FOC calculation, which because it takes ~25usec it can't work
 *	at >40khz. To set a 100kHz pwm FOC_CONTROL_LOOP_FREQ_DIVIDER can be set at 3
 *	so it skips 2 ISR calls and execute the control loop in the 3rd call.
 */
#ifndef FOC_CONTROL_LOOP_FREQ_DIVIDER
#define FOC_CONTROL_LOOP_FREQ_DIVIDER	1
#endif

// Global configuration variables
extern bool conf_general_permanent_nrf_found;

// Functions
void conf_general_init(void);
bool conf_general_read_eeprom_var_hw(eeprom_var *v, int address);
bool conf_general_read_eeprom_var_custom(eeprom_var *v, int address);
bool conf_general_store_eeprom_var_hw(eeprom_var *v, int address);
bool conf_general_store_eeprom_var_custom(eeprom_var *v, int address);
void conf_general_read_app_configuration(app_configuration *conf);
bool conf_general_store_app_configuration(app_configuration *conf);
void conf_general_read_mc_configuration(mc_configuration *conf, bool is_motor_2);
bool conf_general_store_mc_configuration(mc_configuration *conf, bool is_motor_2);
bool conf_general_detect_motor_param(float current, float min_rpm, float low_duty,
		float *int_limit, float *bemf_coupling_k, int8_t *hall_table, int *hall_res);
bool conf_general_measure_flux_linkage(float current, float duty,
		float min_erpm, float res, float *linkage);
uint8_t conf_general_calculate_deadtime(float deadtime_ns, float core_clock_freq);
bool conf_general_measure_flux_linkage_openloop(float current, float duty,
		float erpm_per_sec, float res, float ind, float *linkage,
		float *linkage_undriven, float *undriven_samples);
int conf_general_autodetect_apply_sensors_foc(float current,
		bool store_mcconf_on_success, bool send_mcconf_on_success);
void conf_general_calc_apply_foc_cc_kp_ki_gain(mc_configuration *mcconf, float tc);
int conf_general_detect_apply_all_foc(float max_power_loss,
		bool store_mcconf_on_success, bool send_mcconf_on_success);
int conf_general_detect_apply_all_foc_can(bool detect_can, float max_power_loss,
		float min_current_in, float max_current_in, float openloop_rpm, float sl_erpm);

#endif /* CONF_GENERAL_H_ */<|MERGE_RESOLUTION|>--- conflicted
+++ resolved
@@ -24,11 +24,7 @@
 #define FW_VERSION_MAJOR			5
 #define FW_VERSION_MINOR			02
 // Set to 0 for building a release and iterate during beta test builds
-<<<<<<< HEAD
-#define FW_TEST_VERSION_NUMBER		13
-=======
 #define FW_TEST_VERSION_NUMBER		14
->>>>>>> 55096f93
 
 #include "datatypes.h"
 
